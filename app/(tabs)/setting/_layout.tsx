import { Stack } from 'expo-router';
<<<<<<< HEAD
import { ThemeToggle } from '~/components/ThemeToggle';
import { UserProfileHeaderIcon } from '~/components/UserProfileHeaderIcon';
=======
import { TouchableOpacity } from 'react-native';
import { Bell } from 'lucide-react-native';
>>>>>>> 4e86697b
import { useColorScheme } from '~/lib/useColorScheme';
import { Alert } from 'react-native';
import { NativeStackNavigationOptions } from '@react-navigation/native-stack';

export default function SettingsStackLayout() {
    const { isDarkColorScheme } = useColorScheme();

<<<<<<< HEAD
    const commonHeaderOptions = {
        headerRight: () => <UserProfileHeaderIcon />,
=======
    const commonHeaderOptions: NativeStackNavigationOptions = {
>>>>>>> 4e86697b
        headerStyle: {
            backgroundColor: isDarkColorScheme ? '#000000' : '#FFFFFF',
        },
        headerTintColor: isDarkColorScheme ? '#FFFFFF' : '#000000',
        headerTitleStyle: {
            color: isDarkColorScheme ? '#FFFFFF' : '#000000',
            fontWeight: 'bold' as 'bold',
        },
        headerShadowVisible: false,
    };

    return (
        <Stack screenOptions={commonHeaderOptions}>
            <Stack.Screen
                name="index" // Corresponds to app/(tabs)/settings/index.tsx
                options={{
                    title: 'Settings',
                    headerLargeTitle: true,
                    headerStyle: {
                        backgroundColor: isDarkColorScheme ? '#000000' : '#F0F2F5',
                    },
                    headerRight: () => (
                        <TouchableOpacity
                            onPress={() => Alert.alert('Notifications', 'No new notifications.')}
                            style={{ marginRight: 15 }}
                        >
                            <Bell size={24} color={isDarkColorScheme ? '#FFFFFF' : '#000000'} />
                        </TouchableOpacity>
                    ),
                }}
            />
            <Stack.Screen
                name="profile"
                options={{
                    title: 'Edit Profile',
                    headerStyle: {
                        backgroundColor: isDarkColorScheme ? '#1C1C1E' : '#FFFFFF',
                    },
                }}
            />
            <Stack.Screen
                name="store-settings"
                options={{
                    title: 'Store Settings',
                    headerStyle: {
                        backgroundColor: isDarkColorScheme ? '#1C1C1E' : '#FFFFFF',
                    },
                }}
            />
            <Stack.Screen
                name="app-preferences"
                options={{
                    title: 'Application Preferences',
                    headerStyle: {
                        backgroundColor: isDarkColorScheme ? '#1C1C1E' : '#FFFFFF',
                    },
                }}
            />
            {/* Add other settings-related screens here if needed in the future */}
        </Stack>
    );
}<|MERGE_RESOLUTION|>--- conflicted
+++ resolved
@@ -1,24 +1,16 @@
 import { Stack } from 'expo-router';
-<<<<<<< HEAD
 import { ThemeToggle } from '~/components/ThemeToggle';
 import { UserProfileHeaderIcon } from '~/components/UserProfileHeaderIcon';
-=======
-import { TouchableOpacity } from 'react-native';
+import { useColorScheme } from '~/lib/useColorScheme';
+import { Alert, TouchableOpacity } from 'react-native';
+import { NativeStackNavigationOptions } from '@react-navigation/native-stack';
 import { Bell } from 'lucide-react-native';
->>>>>>> 4e86697b
-import { useColorScheme } from '~/lib/useColorScheme';
-import { Alert } from 'react-native';
-import { NativeStackNavigationOptions } from '@react-navigation/native-stack';
 
 export default function SettingsStackLayout() {
     const { isDarkColorScheme } = useColorScheme();
 
-<<<<<<< HEAD
     const commonHeaderOptions = {
         headerRight: () => <UserProfileHeaderIcon />,
-=======
-    const commonHeaderOptions: NativeStackNavigationOptions = {
->>>>>>> 4e86697b
         headerStyle: {
             backgroundColor: isDarkColorScheme ? '#000000' : '#FFFFFF',
         },
